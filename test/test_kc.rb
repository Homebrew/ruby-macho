--- conflicted
+++ resolved
@@ -11,8 +11,6 @@
     def test_load_kc
       MachO.open BOOT_KERNEL_COLLECTION
     end
-<<<<<<< HEAD
-=======
 
     def test_navigate_fileset_command
       macho = MachO.open BOOT_KERNEL_COLLECTION
@@ -20,6 +18,5 @@
       fileset_entry = macho.command(:LC_FILESET_ENTRY).first
       assert(fileset_entry.segment)
     end
->>>>>>> 9fa5c477
   end
 end